--- conflicted
+++ resolved
@@ -1,7 +1,6 @@
 import sys
 import argparse
 import subprocess
-<<<<<<< HEAD
 import pyperclip
 import shutil
 import os
@@ -11,9 +10,6 @@
 from open_codex.interfaces.llm_agent import LLMAgent
 
 # ANSI color codes
-=======
-
->>>>>>> d066f5a3
 GREEN = "\033[92m"
 RED = "\033[91m"
 BLUE = "\033[94m"
@@ -25,24 +21,18 @@
 TERM_WIDTH = shutil.get_terminal_size().columns
 
 def print_banner(text: str, color: str = BLUE, char: str = "=") -> None:
-    """Print a centered banner with the given text"""
     padding = char * ((TERM_WIDTH - len(text) - 2) // 2)
     print(f"{color}{padding} {text} {padding}{RESET}")
 
 def print_timestamp(prefix: str = "") -> None:
-    """Print current timestamp in a consistent format"""
     timestamp = datetime.now().strftime("%H:%M:%S")
     print(f"{YELLOW}{prefix}[{timestamp}]{RESET}")
 
-# Capture single keypress (terminal) from the user
-# and returns it as a string. It works on both Windows and Unix systems.
-
-# Windows
+# Capture single keypress
 if sys.platform == "win32":
     import msvcrt
     def get_keypress():
         return msvcrt.getch().decode("utf-8")
-# Unix
 else:
     import termios, tty
     def get_keypress():
@@ -56,7 +46,6 @@
         return key
 
 def print_response(command: str):
-<<<<<<< HEAD
     print_banner("Command Found")
     print(f"{GREEN}{BOLD}{command}{RESET}")
     print_banner("Options")
@@ -66,27 +55,16 @@
     print(f"{BOLD}[c]{RESET} Copy to clipboard")
     print(f"{BOLD}[a]{RESET} Abort")
     print(f"\n{BLUE}Press key: ", end="", flush=True)
-    
-=======
-    print(f"{BLUE}Command found:\n=====================")
-    print(f"{GREEN}{command}{RESET}")
-    print(f"{BLUE}====================={RESET}")
-    print(f"{BLUE}What do you want to do with this command?{RESET}")
-    print(f"{BLUE}[c] Copy  [e] Execute  [a] Abort{RESET}")
-    print(f"{BLUE}Press key: ", end="", flush=True)
 
->>>>>>> d066f5a3
     choice = get_keypress().lower()
     print(f"{RESET}")
 
     if choice == "e":
-<<<<<<< HEAD
         print_banner("Executing Command")
         print_timestamp()
         print(f"{BLUE}Running: {command}{RESET}\n")
         
         try:
-            # Use Popen for real-time output with better error handling
             process = subprocess.Popen(
                 command,
                 shell=True,
@@ -95,31 +73,25 @@
                 text=True,
                 bufsize=1,
                 universal_newlines=True,
-                cwd=os.getcwd(),  # Ensure we're in the correct directory
-                env=os.environ.copy()  # Pass through environment variables
+                cwd=os.getcwd(),
+                env=os.environ.copy()
             )
             
             permission_error = False
-            # Stream output in real-time
             while True:
-                # Read stdout
                 stdout_line = process.stdout.readline() if process.stdout else ""
                 if stdout_line:
                     print(f"{GREEN}{stdout_line.rstrip()}{RESET}")
                 
-                # Read stderr
                 stderr_line = process.stderr.readline() if process.stderr else ""
                 if stderr_line:
-                    # Check for permission errors
                     if "Permission denied" in stderr_line:
                         permission_error = True
                     print(f"{RED}{stderr_line.rstrip()}{RESET}")
                 
-                # Check if process has finished
                 if process.poll() is not None and not stdout_line and not stderr_line:
                     break
             
-            # Print final status
             if process.returncode == 0:
                 print(f"\n{GREEN}✓ Command completed successfully{RESET}")
             else:
@@ -138,43 +110,25 @@
         
         print_timestamp("Finished at ")
 
-=======
-        print(f"{BLUE}Executing command: {command}{RESET}")
-        result = subprocess.run(command, shell=True, capture_output=True, text=True)
-        print(f"{GREEN}Command output: {result.stdout}{RESET}")
-        if result.stderr:
-            print(f"{RED}Error: {result.stderr}{RESET}")
->>>>>>> d066f5a3
     elif choice == "c":
-        import pyperclip  # ⏱ lazy import
         pyperclip.copy(command)
-<<<<<<< HEAD
         print(f"{GREEN}✓ Command copied to clipboard!{RESET}")
 
-=======
-        print(f"{GREEN}Command copied to clipboard!{RESET}")
->>>>>>> d066f5a3
     elif choice == "a":
         print(f"{BLUE}Operation aborted.{RESET}")
     else:
         print(f"{RED}Unknown choice. Nothing happened.{RESET}")
 
-def one_shot_mode(prompt: str):
-    from open_codex.agent_builder import AgentBuilder
-    print(f"{BLUE}Using model: phi-4-mini-instruct{RESET}")
+def one_shot_mode(agent: LLMAgent, prompt: str):
+    print(f"{BLUE}Using model: {agent.model_name}{RESET}")
     try:
-        agent = AgentBuilder.get_agent()
         response = agent.one_shot_mode(prompt)
         print_response(response)
     except Exception as e:
         print(f"{RED}Error: {e}{RESET}")
 
 def print_help_message():
-<<<<<<< HEAD
-    """Print help message with usage examples."""
     print_banner("Open Codex - Natural Language to CLI commands")
-=======
->>>>>>> d066f5a3
     print(f"{BLUE}Usage examples:{RESET}")
     print(f"{GREEN}open-codex \"list all files in current directory\"")
     print(f"{GREEN}open-codex --model qwen-2.5-coder --hf-token YOUR_TOKEN \"find python files\"")
@@ -191,37 +145,24 @@
     print()
 
 def main():
-<<<<<<< HEAD
     parser = argparse.ArgumentParser(description="Open Codex - Natural Language to CLI commands")
     parser.add_argument("prompt", nargs="*", help="Optional prompt for one-shot mode")
     parser.add_argument("--model", type=str, choices=["phi-4-mini", "qwen-2.5-coder"],
-                      default="phi-4-mini", help="Choose the model to use")
+                        default="phi-4-mini", help="Choose the model to use")
     parser.add_argument("--hf-token", type=str, help="Hugging Face API token for authenticated models")
-=======
-    parser = argparse.ArgumentParser()
-    parser.add_argument("prompt", nargs="*", help="Natural language prompt")
->>>>>>> d066f5a3
     args = parser.parse_args()
     prompt = " ".join(args.prompt).strip()
 
     if not prompt or prompt == "--help":
         print_help_message()
-<<<<<<< HEAD
         sys.exit(1)
     
     try:
         agent = AgentBuilder.get_agent(model=args.model, hf_token=args.hf_token)
-        print(f"{BLUE}Using model: {args.model}{RESET}")
         one_shot_mode(agent, prompt)
     except ValueError as e:
         print(f"{RED}Error: {str(e)}{RESET}")
         sys.exit(1)
-=======
-        sys.exit(0)
-
-    print(f"{BLUE}Prompt: {prompt}{RESET}", flush=True)
-    one_shot_mode(prompt)
->>>>>>> d066f5a3
 
 if __name__ == "__main__":
     main()